--- conflicted
+++ resolved
@@ -19,11 +19,7 @@
 export type GetSubstr = (length: number) => string;
 
 export function parse(str: string) {
-<<<<<<< HEAD
-	let pduParse = str.toLocaleUpperCase();
-=======
 	let pduParse = str.toUpperCase();
->>>>>>> e3747f8a
 
 	const getSubstr: GetSubstr = (length: number) => {
 		const str = pduParse.substring(0, length);
